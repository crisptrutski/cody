import { CodebaseContext } from '../codebase-context'
import { ConfigurationWithAccessToken } from '../configuration'
import { Editor } from '../editor'
import { PrefilledOptions, withPreselectedOptions } from '../editor/withPreselectedOptions'
import { SourcegraphEmbeddingsSearchClient } from '../embeddings/client'
import { GraphContextFetcher } from '../graph-context'
import { SourcegraphIntentDetectorClient } from '../intent-detector/client'
import { SourcegraphBrowserCompletionsClient } from '../sourcegraph-api/completions/browserClient'
import { CompletionsClientConfig, SourcegraphCompletionsClient } from '../sourcegraph-api/completions/client'
import { SourcegraphGraphQLAPIClient } from '../sourcegraph-api/graphql'
import { isError } from '../utils'

import { BotResponseMultiplexer } from './bot-response-multiplexer'
import { ChatClient } from './chat'
import { getPreamble } from './preamble'
import { getRecipe } from './recipes/browser-recipes'
import { RecipeID } from './recipes/recipe'
import { Transcript, TranscriptJSON } from './transcript'
import { ChatMessage } from './transcript/messages'
import { reformatBotMessage } from './viewHelpers'

export type { TranscriptJSON }
export { Transcript }

export type ClientInitConfig = Pick<
    ConfigurationWithAccessToken,
    'serverEndpoint' | 'codebase' | 'useContext' | 'accessToken' | 'customHeaders'
>

export interface ClientInit {
    config: ClientInitConfig
    setMessageInProgress: (messageInProgress: ChatMessage | null) => void
    setTranscript: (transcript: Transcript) => void
    editor: Editor
    initialTranscript?: Transcript
    createCompletionsClient?: (config: CompletionsClientConfig) => SourcegraphCompletionsClient
}

export interface Client {
    readonly transcript: Transcript
    readonly isMessageInProgress: boolean
    submitMessage: (text: string) => Promise<void>
    executeRecipe: (
        recipeId: RecipeID,
        options?: {
            prefilledOptions?: PrefilledOptions
            humanChatInput?: string
            data?: any // returned as is
        }
    ) => Promise<void>
    reset: () => void
    codebaseContext: CodebaseContext
    sourcegraphStatus: { authenticated: boolean; version: string }
    codyStatus: { enabled: boolean; version: string }
}

export async function createClient({
    config,
    setMessageInProgress,
    setTranscript,
    editor,
    initialTranscript,
    createCompletionsClient = config => new SourcegraphBrowserCompletionsClient(config),
}: ClientInit): Promise<Client | null> {
    const fullConfig = { debugEnable: false, ...config }

    const graphqlClient = new SourcegraphGraphQLAPIClient(fullConfig)
    const sourcegraphVersion = await graphqlClient.getSiteVersion()

    const sourcegraphStatus = { authenticated: false, version: '' }
    if (!isError(sourcegraphVersion)) {
        sourcegraphStatus.authenticated = true
        sourcegraphStatus.version = sourcegraphVersion
    }

    const codyStatus = await graphqlClient.isCodyEnabled()

    if (sourcegraphStatus.authenticated && codyStatus.enabled) {
        const completionsClient = createCompletionsClient(fullConfig)
        const chatClient = new ChatClient(completionsClient)

        const repoId = config.codebase ? await graphqlClient.getRepoIdIfEmbeddingExists(config.codebase) : null
        if (isError(repoId)) {
            throw new Error(
                `Cody could not access the '${config.codebase}' repository on your Sourcegraph instance. Details: ${repoId.message}`
            )
        }

        const embeddingsSearch = repoId ? new SourcegraphEmbeddingsSearchClient(graphqlClient, repoId, true) : null
        const graphContext = new GraphContextFetcher(graphqlClient, editor)
        const codebaseContext = new CodebaseContext(config, config.codebase, embeddingsSearch, null, null, graphContext)

        const intentDetector = new SourcegraphIntentDetectorClient(graphqlClient, completionsClient)

        const transcript = initialTranscript || new Transcript()

        let isMessageInProgress = false

        const sendTranscript = (data?: any): void => {
            if (isMessageInProgress) {
                const messages = transcript.toChat()
                setTranscript(transcript)
                const message = messages[messages.length - 1]
                if (data) {
                    message.data = data
                }
                setMessageInProgress(message)
            } else {
                setTranscript(transcript)
                if (data) {
                    setMessageInProgress({ data, speaker: 'assistant' })
                } else {
                    setMessageInProgress(null)
                }
            }
        }

        async function executeRecipe(
            recipeId: RecipeID,
            options?: {
                prefilledOptions?: PrefilledOptions
                humanChatInput?: string
                data?: any
            }
        ): Promise<void> {
            const humanChatInput = options?.humanChatInput ?? ''
            const recipe = getRecipe(recipeId)
            if (!recipe) {
                return
            }

            const interaction = await recipe.getInteraction(humanChatInput, {
                editor: options?.prefilledOptions ? withPreselectedOptions(editor, options.prefilledOptions) : editor,
                intentDetector,
                codebaseContext,
                responseMultiplexer: new BotResponseMultiplexer(),
                firstInteraction: transcript.isEmpty,
            })
            if (!interaction) {
                return
            }
            isMessageInProgress = true
            transcript.addInteraction(interaction)

<<<<<<< HEAD
            sendTranscript()

            const { prompt, contextFiles, preciseContexts } = await transcript.getPromptForLastInteraction(
                getPreamble(config.codebase)
            )
            transcript.setUsedContextFilesForLastInteraction(contextFiles, preciseContexts)
=======
            const { prompt, contextFiles } = await transcript.getPromptForLastInteraction(getPreamble(config.codebase))
            transcript.setUsedContextFilesForLastInteraction(contextFiles)
>>>>>>> 870a3063

            const responsePrefix = interaction.getAssistantMessage().prefix ?? ''
            let rawText = ''
            chatClient.chat(prompt, {
                onChange(_rawText) {
                    rawText = _rawText

                    const text = reformatBotMessage(rawText, responsePrefix)
                    transcript.addAssistantResponse(text)

                    sendTranscript(options?.data)
                },
                onComplete() {
                    isMessageInProgress = false

                    const text = reformatBotMessage(rawText, responsePrefix)
                    transcript.addAssistantResponse(text)
                    sendTranscript(options?.data)
                },
                onError(error) {
                    // Display error message as assistant response
                    transcript.addErrorAsAssistantResponse(error)
                    isMessageInProgress = false
                    sendTranscript(options?.data)
                    console.error(`Completion request failed: ${error}`)
                },
            })
        }

        return {
            get transcript() {
                return transcript
            },
            get isMessageInProgress() {
                return isMessageInProgress
            },
            submitMessage(text: string) {
                return executeRecipe('chat-question', { humanChatInput: text })
            },
            executeRecipe,
            reset() {
                isMessageInProgress = false
                transcript.reset()
                sendTranscript()
            },
            codebaseContext,
            sourcegraphStatus,
            codyStatus,
        }
    }

    return null
}<|MERGE_RESOLUTION|>--- conflicted
+++ resolved
@@ -142,17 +142,10 @@
             isMessageInProgress = true
             transcript.addInteraction(interaction)
 
-<<<<<<< HEAD
-            sendTranscript()
-
             const { prompt, contextFiles, preciseContexts } = await transcript.getPromptForLastInteraction(
                 getPreamble(config.codebase)
             )
             transcript.setUsedContextFilesForLastInteraction(contextFiles, preciseContexts)
-=======
-            const { prompt, contextFiles } = await transcript.getPromptForLastInteraction(getPreamble(config.codebase))
-            transcript.setUsedContextFilesForLastInteraction(contextFiles)
->>>>>>> 870a3063
 
             const responsePrefix = interaction.getAssistantMessage().prefix ?? ''
             let rawText = ''
