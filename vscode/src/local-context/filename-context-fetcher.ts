import { execFile } from 'child_process'
import * as path from 'path'

import { uniq } from 'lodash'
import * as vscode from 'vscode'

import { ChatClient } from '@sourcegraph/cody-shared/src/chat/chat'
<<<<<<< HEAD
import { ContextFileSource } from '@sourcegraph/cody-shared/src/codebase-context/messages'
=======
import { ContextFileSource, ContextFileType } from '@sourcegraph/cody-shared/src/codebase-context/messages'
>>>>>>> b2cb9f34
import { Editor } from '@sourcegraph/cody-shared/src/editor'
import { ContextResult } from '@sourcegraph/cody-shared/src/local-context'

import { logDebug } from '../log'

const source: ContextFileSource = 'filename'

/**
 * A local context fetcher that uses a LLM to generate filename fragments, which are then used to
 * find files that are relevant based on their path or name.
 */
export class FilenameContextFetcher {
    constructor(
        private rgPath: string,
        private editor: Editor,
        private chatClient: ChatClient
    ) {}

    /**
     * Returns pieces of context relevant for the given query. Uses a filename search approach
     * @param query user query
     * @param numResults the number of context results to return
     * @returns a list of context results, sorted in *reverse* order (that is,
     * the most important result appears at the bottom)
     */
    public async getContext(query: string, numResults: number): Promise<ContextResult[]> {
        const time0 = performance.now()

        const rootPath = this.editor.getWorkspaceRootPath()
        if (!rootPath) {
            return []
        }
        const time1 = performance.now()
        const filenameFragments = await this.queryToFileFragments(query)
        const time2 = performance.now()
        const unsortedMatchingFiles = await this.getFilenames(rootPath, filenameFragments, 3)
        const time3 = performance.now()

        const specialFragments = ['readme']
        const allBoostedFiles = []
        let remainingFiles = unsortedMatchingFiles
        let nextRemainingFiles = []
        for (const specialFragment of specialFragments) {
            const boostedFiles = []
            for (const fileName of remainingFiles) {
                const fileNameLower = fileName.toLocaleLowerCase()
                if (fileNameLower.includes(specialFragment)) {
                    boostedFiles.push(fileName)
                } else {
                    nextRemainingFiles.push(fileName)
                }
            }
            remainingFiles = nextRemainingFiles
            nextRemainingFiles = []
            allBoostedFiles.push(...boostedFiles.sort((a, b) => a.length - b.length))
        }

        const sortedMatchingFiles = allBoostedFiles.concat(remainingFiles).slice(0, numResults)
        const source: ContextFileSource = 'filename'
        const type: ContextFileType = 'file'

        const results = await Promise.all(
            sortedMatchingFiles
                .map(async fileName => {
                    const uri = vscode.Uri.file(path.join(rootPath, fileName))
                    const content = (await vscode.workspace.openTextDocument(uri)).getText()
                    return {
                        fileName,
                        content,
                        uri,
                        source,
<<<<<<< HEAD
                        type: 'file',
=======
                        type,
>>>>>>> b2cb9f34
                    }
                })
                .reverse()
        )

        const time4 = performance.now()
        logDebug(
            'FilenameContextFetcher:getContext',
            JSON.stringify({
                duration: time4 - time0,
                queryToFileFragments: { duration: time2 - time1, fragments: filenameFragments },
                getFilenames: { duration: time3 - time2 },
            }),
            { verbose: { matchingFiles: unsortedMatchingFiles, results: results.map(r => r.fileName) } }
        )

        return results
    }

    private async queryToFileFragments(query: string): Promise<string[]> {
        const filenameFragments = await new Promise<string[]>((resolve, reject) => {
            let responseText = ''
            this.chatClient.chat(
                [
                    {
                        speaker: 'human',
                        text: `Write 3 filename fragments that would be contained by files in a git repository that are relevant to answering the following user query: <query>${query}</query> Your response should be only a space-delimited list of filename fragments and nothing else.`,
                    },
                ],
                {
                    onChange: (text: string) => {
                        responseText = text
                    },
                    onComplete: () => {
                        resolve(responseText.split(/\s+/).filter(e => e.length > 0))
                    },
                    onError: (message: string, statusCode?: number) => {
                        reject(new Error(message))
                    },
                },
                {
                    temperature: 0,
                    fast: true,
                }
            )
        })
        const uniqueFragments = uniq(filenameFragments.map(e => e.toLocaleLowerCase()))
        return uniqueFragments
    }

    private async getFilenames(rootPath: string, filenameFragments: string[], maxDepth: number): Promise<string[]> {
        const searchPattern = '{' + filenameFragments.map(fragment => `**${fragment}**`).join(',') + '}'
        const rgArgs = [
            '--files',
            '--iglob',
            searchPattern,
            '--crlf',
            '--fixed-strings',
            '--no-config',
            '--no-ignore-global',
            `--max-depth=${maxDepth}`,
        ]
        const results = await new Promise<string>((resolve, reject) => {
            execFile(
                this.rgPath,
                rgArgs,
                {
                    cwd: rootPath,
                    maxBuffer: 1024 * 1024 * 1024,
                },
                (error, stdout, stderr) => {
                    if (error?.code === 2) {
                        reject(new Error(`${error.message}: ${stderr}`))
                    } else {
                        resolve(stdout)
                    }
                }
            )
        })
        return results
            .split('\n')
            .map(r => r.trim())
            .filter(r => r.length > 0)
            .sort((a, b) => a.length - b.length)
    }
}<|MERGE_RESOLUTION|>--- conflicted
+++ resolved
@@ -5,17 +5,11 @@
 import * as vscode from 'vscode'
 
 import { ChatClient } from '@sourcegraph/cody-shared/src/chat/chat'
-<<<<<<< HEAD
-import { ContextFileSource } from '@sourcegraph/cody-shared/src/codebase-context/messages'
-=======
 import { ContextFileSource, ContextFileType } from '@sourcegraph/cody-shared/src/codebase-context/messages'
->>>>>>> b2cb9f34
 import { Editor } from '@sourcegraph/cody-shared/src/editor'
 import { ContextResult } from '@sourcegraph/cody-shared/src/local-context'
 
 import { logDebug } from '../log'
-
-const source: ContextFileSource = 'filename'
 
 /**
  * A local context fetcher that uses a LLM to generate filename fragments, which are then used to
@@ -81,11 +75,7 @@
                         content,
                         uri,
                         source,
-<<<<<<< HEAD
-                        type: 'file',
-=======
                         type,
->>>>>>> b2cb9f34
                     }
                 })
                 .reverse()
